import React, { useState, useEffect } from 'react';
import { Card, CardContent, CardHeader, CardTitle } from '../ui/card';
import { Button } from '../ui/button';
import { Input } from '../ui/input';
import { Badge } from '../ui/badge';
import { Plus, Edit, Trash2, Clock, DollarSign, Loader2 } from 'lucide-react';
import { Dialog, DialogContent, DialogHeader, DialogTitle, DialogDescription, DialogTrigger } from '../ui/dialog';
import { Label } from '../ui/label';
import { Textarea } from '../ui/textarea';
import { Switch } from '../ui/switch';
import adminApiService from '../../services/api';

interface Service {
  id: string;
  merchant_id: string;
  name: string;
  price: number;
  duration_minutes: number;
  is_active: boolean;
  description?: string;
  image?: string | null;
}

export default function Services() {
  const [services, setServices] = useState<Service[]>([]);
  const [loading, setLoading] = useState(true);
  const [error, setError] = useState<string | null>(null);
  const [isAddDialogOpen, setIsAddDialogOpen] = useState(false);

  useEffect(() => {
    loadServices();
  }, []);

  const loadServices = async () => {
    try {
      setLoading(true);
      setError(null);

      const servicesData = await adminApiService.getServices() as Service[];
      setServices(servicesData);
    } catch (err) {
      console.error('載入服務資料失敗:', err);
      setError('載入服務資料失敗，請稍後再試');
    } finally {
      setLoading(false);
    }
  };

  const handleCreateService = async (serviceData: any) => {
    try {
<<<<<<< HEAD
      // 加入 merchant_id（從資料庫中獲取的實際商家 ID）
      const merchantId = '00000000-0000-0000-0000-000000000001'; // 測試商家 ID
      const payload = {
        name: serviceData.name,
        price: serviceData.price,
        duration_minutes: serviceData.duration_minutes,
        merchant_id: merchantId,
        is_active: serviceData.is_active
      };
      
      await apiService.createService(payload);
=======
      await adminApiService.createService(serviceData);
>>>>>>> 8b579b2f
      
      setIsAddDialogOpen(false);
      setError(null); // 清除之前的錯誤
      loadServices();
    } catch (err: any) {
      console.error('建立服務失敗:', err);
      const errorMessage = err.message || '建立服務失敗，請稍後再試';
      setError(errorMessage);
    }
  };

  const handleUpdateService = async (serviceId: string, serviceData: Partial<Service>) => {
    try {
<<<<<<< HEAD
      await apiService.updateService(serviceId, serviceData);
      setError(null); // 清除之前的錯誤
=======
      await adminApiService.updateService(serviceId, serviceData);
>>>>>>> 8b579b2f
      loadServices();
    } catch (err: any) {
      console.error('更新服務失敗:', err);
      const errorMessage = err.message || '更新服務失敗，請稍後再試';
      setError(errorMessage);
    }
  };

  const handleDeleteService = async (serviceId: string) => {
    if (!window.confirm('確定要刪除此服務嗎？')) {
      return;
    }
    
    try {
<<<<<<< HEAD
      await apiService.deleteService(serviceId);
      setError(null); // 清除之前的錯誤
=======
      await adminApiService.deleteService(serviceId);
>>>>>>> 8b579b2f
      loadServices();
    } catch (err: any) {
      console.error('刪除服務失敗:', err);
      const errorMessage = err.message || '刪除服務失敗，請稍後再試';
      setError(errorMessage);
    }
  };

  if (loading) {
    return (
      <div className="flex items-center justify-center h-64">
        <Loader2 className="h-8 w-8 animate-spin" />
        <span className="ml-2">載入中...</span>
      </div>
    );
  }

  if (error) {
    return (
      <div className="flex flex-col items-center justify-center h-64">
        <div className="text-red-500 mb-4">{error}</div>
        <Button onClick={loadServices} variant="outline">
          重新載入
        </Button>
      </div>
    );
  }


  const ServiceForm = ({ service, onClose, onSubmit }: { 
    service?: Service | null, 
    onClose: () => void,
    onSubmit: (data: any) => void 
  }) => {
    const [formData, setFormData] = useState({
      name: service?.name || '',
      description: service?.description || '',
      duration_minutes: service?.duration_minutes || 60,
      price: service?.price || 0,
      is_active: service?.is_active ?? true
    });

    const handleSubmit = (e: React.FormEvent) => {
      e.preventDefault();
      onSubmit(formData);
    };

    return (
      <form onSubmit={handleSubmit} className="space-y-4">
        <div>
          <Label htmlFor="service-name">服務名稱</Label>
          <Input 
            id="service-name" 
            placeholder="請輸入服務名稱" 
            value={formData.name}
            onChange={(e) => setFormData({...formData, name: e.target.value})}
            required
          />
        </div>
        <div>
          <Label htmlFor="service-description">服務描述</Label>
          <Textarea 
            id="service-description" 
            placeholder="請輸入服務描述" 
            value={formData.description}
            onChange={(e) => setFormData({...formData, description: e.target.value})}
          />
        </div>
        <div className="grid grid-cols-2 gap-4">
          <div>
            <Label htmlFor="service-duration">服務時間（分鐘）</Label>
            <Input 
              id="service-duration" 
              type="number" 
              placeholder="60" 
              value={formData.duration_minutes}
              onChange={(e) => setFormData({...formData, duration_minutes: parseInt(e.target.value) || 60})}
              required
            />
          </div>
          <div>
            <Label htmlFor="service-price">價格（NT$）</Label>
            <Input 
              id="service-price" 
              type="number" 
              placeholder="800" 
              value={formData.price}
              onChange={(e) => setFormData({...formData, price: parseInt(e.target.value) || 0})}
              required
            />
          </div>
        </div>
        <div className="flex items-center space-x-2">
          <Switch 
            id="service-active" 
            checked={formData.is_active}
            onCheckedChange={(checked) => setFormData({...formData, is_active: checked})}
          />
          <Label htmlFor="service-active">啟用此服務</Label>
        </div>
        <div className="flex justify-end space-x-2">
          <Button type="button" variant="outline" onClick={onClose}>
            取消
          </Button>
          <Button type="submit">
            {service ? '更新' : '新增'}服務
          </Button>
        </div>
      </form>
    );
  };

  return (
    <div className="space-y-6">
      <div className="flex justify-between items-center">
        <h1 className="text-2xl font-semibold text-foreground">服務管理</h1>
        <Dialog open={isAddDialogOpen} onOpenChange={setIsAddDialogOpen}>
          <DialogTrigger asChild>
            <Button className="bg-primary hover:bg-primary/90">
              <Plus className="h-4 w-4 mr-2" />
              新增服務
            </Button>
          </DialogTrigger>
          <DialogContent className="max-w-md">
            <DialogHeader>
              <DialogTitle>新增服務項目</DialogTitle>
              <DialogDescription>
                請填寫服務項目的詳細資訊，包括名稱、描述、價格和時長。
              </DialogDescription>
            </DialogHeader>
            <ServiceForm 
              onClose={() => setIsAddDialogOpen(false)} 
              onSubmit={handleCreateService}
            />
          </DialogContent>
        </Dialog>
      </div>

      {/* 服務統計 */}
      <div className="grid grid-cols-1 md:grid-cols-4 gap-4">
        <Card>
          <CardContent className="pt-6">
            <div className="text-2xl font-bold">{services.length}</div>
            <p className="text-sm text-muted-foreground">總服務項目</p>
          </CardContent>
        </Card>
        <Card>
          <CardContent className="pt-6">
            <div className="text-2xl font-bold">{services.filter(s => s.is_active).length}</div>
            <p className="text-sm text-muted-foreground">啟用服務</p>
          </CardContent>
        </Card>
        <Card>
          <CardContent className="pt-6">
            <div className="text-2xl font-bold">
              NT${services.length > 0 ? Math.round(services.reduce((sum, s) => sum + s.price, 0) / services.length) : 0}
            </div>
            <p className="text-sm text-muted-foreground">平均價格</p>
          </CardContent>
        </Card>
      </div>

      {/* 服務列表 */}
      <Card>
        <CardHeader>
          <CardTitle className="text-lg">服務項目</CardTitle>
        </CardHeader>
        <CardContent>
          <div className="grid gap-4">
            {services.map((service) => (
              <div key={service.id} className="flex items-center justify-between p-4 border rounded-lg hover:bg-muted/50">
                <div className="flex-1">
                  <div className="flex items-center space-x-3 mb-2">
                    <h3 className="font-medium">{service.name}</h3>
                    {service.is_active ? (
                      <Badge className="bg-green-100 text-green-700">啟用</Badge>
                    ) : (
                      <Badge variant="secondary">停用</Badge>
                    )}
                  </div>
                  {service.description && (
                    <p className="text-sm text-muted-foreground mb-2">{service.description}</p>
                  )}
                  <div className="flex items-center space-x-4 text-sm text-muted-foreground">
                    <div className="flex items-center">
                      <Clock className="h-3 w-3 mr-1" />
                      {service.duration_minutes}分鐘
                    </div>
                    <div className="flex items-center">
                      <DollarSign className="h-3 w-3 mr-1" />
                      NT${service.price}
                    </div>
                  </div>
                </div>
                <div className="flex space-x-2">
                  <Dialog>
                    <DialogTrigger asChild>
                      <Button variant="outline" size="sm">
                        <Edit className="h-4 w-4" />
                      </Button>
                    </DialogTrigger>
                    <DialogContent className="max-w-md">
                      <DialogHeader>
                        <DialogTitle>編輯服務項目</DialogTitle>
                        <DialogDescription>
                          修改服務項目的詳細資訊，包括名稱、描述、價格和時長。
                        </DialogDescription>
                      </DialogHeader>
                      <ServiceForm 
                        service={service} 
                        onClose={() => {}} 
                        onSubmit={(data) => handleUpdateService(service.id, data)}
                      />
                    </DialogContent>
                  </Dialog>
                  <Button 
                    variant="outline" 
                    size="sm"
                    onClick={() => handleDeleteService(service.id)}
                  >
                    <Trash2 className="h-4 w-4" />
                  </Button>
                </div>
              </div>
            ))}
          </div>
        </CardContent>
      </Card>
    </div>
  );
}<|MERGE_RESOLUTION|>--- conflicted
+++ resolved
@@ -48,7 +48,6 @@
 
   const handleCreateService = async (serviceData: any) => {
     try {
-<<<<<<< HEAD
       // 加入 merchant_id（從資料庫中獲取的實際商家 ID）
       const merchantId = '00000000-0000-0000-0000-000000000001'; // 測試商家 ID
       const payload = {
@@ -60,9 +59,6 @@
       };
       
       await apiService.createService(payload);
-=======
-      await adminApiService.createService(serviceData);
->>>>>>> 8b579b2f
       
       setIsAddDialogOpen(false);
       setError(null); // 清除之前的錯誤
@@ -76,12 +72,8 @@
 
   const handleUpdateService = async (serviceId: string, serviceData: Partial<Service>) => {
     try {
-<<<<<<< HEAD
       await apiService.updateService(serviceId, serviceData);
       setError(null); // 清除之前的錯誤
-=======
-      await adminApiService.updateService(serviceId, serviceData);
->>>>>>> 8b579b2f
       loadServices();
     } catch (err: any) {
       console.error('更新服務失敗:', err);
@@ -96,12 +88,8 @@
     }
     
     try {
-<<<<<<< HEAD
       await apiService.deleteService(serviceId);
       setError(null); // 清除之前的錯誤
-=======
-      await adminApiService.deleteService(serviceId);
->>>>>>> 8b579b2f
       loadServices();
     } catch (err: any) {
       console.error('刪除服務失敗:', err);
