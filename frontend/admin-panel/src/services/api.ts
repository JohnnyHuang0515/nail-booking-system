--- conflicted
+++ resolved
@@ -73,7 +73,6 @@
       const response = await fetch(url, config);
       
       if (!response.ok) {
-<<<<<<< HEAD
         if (response.status === 401) {
           // Token 過期或無效，清除本地儲存
           localStorage.removeItem('merchant_token');
@@ -93,9 +92,6 @@
         }
         
         throw new Error(errorMessage);
-=======
-        throw new Error(`HTTP error! status: ${response.status}`);
->>>>>>> 8b579b2f
       }
       
       return await response.json();
@@ -158,7 +154,6 @@
     return result;
   }
 
-<<<<<<< HEAD
   // 預約管理 API
   async getAppointments(startDate?: string, endDate?: string) {
     const today = new Date().toISOString().split('T')[0];
@@ -170,12 +165,6 @@
       end_date: endDate || defaultEndDate
     });
     return this.request(`/api/v1/appointments?${params}`);
-=======
-  // 獲取服務列表
-  async getServices(): Promise<any[]> {
-    const merchantId = this.getMerchantId();
-    return await this.request<any[]>(`/api/v1/services?merchant_id=${merchantId}`);
->>>>>>> 8b579b2f
   }
 
   // 創建預約
@@ -204,7 +193,6 @@
     });
   }
 
-<<<<<<< HEAD
   // 服務管理 API
   async getServices() {
     const merchantId = '00000000-0000-0000-0000-000000000001'; // 測試商家 ID
@@ -213,12 +201,6 @@
 
   async createService(serviceData: any) {
     return this.request('/api/v1/services', {
-=======
-  // 創建服務
-  async createService(serviceData: any): Promise<any> {
-    const merchantId = this.getMerchantId();
-    return await this.request(`/api/v1/services?merchant_id=${merchantId}`, {
->>>>>>> 8b579b2f
       method: 'POST',
       body: JSON.stringify(serviceData),
     });
